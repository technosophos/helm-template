--- conflicted
+++ resolved
@@ -12,12 +12,13 @@
 	"github.com/ghodss/yaml"
 	"github.com/spf13/cobra"
 
+	"path"
+
 	"k8s.io/helm/pkg/chartutil"
 	"k8s.io/helm/pkg/engine"
 	"k8s.io/helm/pkg/proto/hapi/chart"
 	"k8s.io/helm/pkg/strvals"
 	"k8s.io/helm/pkg/timeconv"
-	"path"
 )
 
 const globalUsage = `
@@ -38,13 +39,10 @@
 	valsFiles   valueFiles
 	flagVerbose bool
 	showNotes   bool
-<<<<<<< HEAD
 	outputDir   string
-=======
 	releaseName string
 	namespace   string
 	renderFiles []string
->>>>>>> 14c11129
 )
 
 var version = "DEV"
@@ -61,14 +59,11 @@
 	f.VarP(&valsFiles, "values", "f", "specify one or more YAML files of values")
 	f.BoolVarP(&flagVerbose, "verbose", "v", false, "show the computed YAML values as well.")
 	f.BoolVar(&showNotes, "notes", false, "show the computed NOTES.txt file as well.")
-<<<<<<< HEAD
-	f.StringVarP(&outputDir, "output", "o", "/tmp","output dir")
-=======
+	f.StringVarP(&outputDir, "output", "o", "/tmp", "output dir")
 	f.StringVarP(&releaseName, "release", "r", "RELEASE-NAME", "release name")
 	f.StringVarP(&namespace, "namespace", "n", "NAMESPACE", "namespace")
 	f.StringArrayVarP(&renderFiles, "execute", "x", []string{}, "only execute the given templates.")
 
->>>>>>> 14c11129
 	if err := cmd.Execute(); err != nil {
 		os.Exit(1)
 	}
@@ -153,7 +148,7 @@
 			continue
 		}
 		if len(outputDir) > 0 {
-			outFilePath :=  filepath.Join(outputDir,  name)
+			outFilePath := filepath.Join(outputDir, name)
 			if _, err := os.Stat(path.Dir(outFilePath)); os.IsNotExist(err) {
 				os.MkdirAll(path.Dir(outFilePath), 0777)
 			}
