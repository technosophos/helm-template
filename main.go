--- conflicted
+++ resolved
@@ -36,12 +36,9 @@
 	valsFiles   valueFiles
 	flagVerbose bool
 	showNotes   bool
-<<<<<<< HEAD
 	releaseName string
 	namespace   string
-=======
 	renderFiles []string
->>>>>>> 72b52fb7
 )
 
 var version = "DEV"
@@ -58,12 +55,9 @@
 	f.VarP(&valsFiles, "values", "f", "specify one or more YAML files of values")
 	f.BoolVarP(&flagVerbose, "verbose", "v", false, "show the computed YAML values as well.")
 	f.BoolVar(&showNotes, "notes", false, "show the computed NOTES.txt file as well.")
-<<<<<<< HEAD
 	f.StringVarP(&releaseName, "release", "r", "RELEASE-NAME", "release name")
 	f.StringVarP(&namespace, "namespace", "n", "NAMESPACE", "namespace")
-=======
 	f.StringArrayVarP(&renderFiles, "execute", "x", []string{}, "only execute the given templates.")
->>>>>>> 72b52fb7
 
 	if err := cmd.Execute(); err != nil {
 		os.Exit(1)
